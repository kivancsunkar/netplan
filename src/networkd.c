/*
 * Copyright (C) 2016 Canonical, Ltd.
 * Author: Martin Pitt <martin.pitt@ubuntu.com>
 *
 * This program is free software; you can redistribute it and/or modify
 * it under the terms of the GNU General Public License as published by
 * the Free Software Foundation; version 3.
 *
 * This program is distributed in the hope that it will be useful,
 * but WITHOUT ANY WARRANTY; without even the implied warranty of
 * MERCHANTABILITY or FITNESS FOR A PARTICULAR PURPOSE.  See the
 * GNU General Public License for more details.
 *
 * You should have received a copy of the GNU General Public License
 * along with this program.  If not, see <http://www.gnu.org/licenses/>.
 */

#include <stdlib.h>
#include <string.h>
#include <unistd.h>
#include <ctype.h>
#include <errno.h>
#include <sys/stat.h>

#include <glib.h>
#include <glib/gprintf.h>

#include "networkd.h"
#include "parse.h"
#include "util.h"
#include "validation.h"

/**
 * Append WiFi frequencies to wpa_supplicant's freq_list=
 */
static void
wifi_append_freq(gpointer key, gpointer value, gpointer user_data)
{
    GString* s = user_data;
    g_string_append_printf(s, "%d ", GPOINTER_TO_INT(value));
}

/**
 * append wowlan_triggers= string for wpa_supplicant.conf
 */
static void
append_wifi_wowlan_flags(NetplanWifiWowlanFlag flag, GString* str) {
    if (flag & NETPLAN_WIFI_WOWLAN_TYPES[0].flag || flag >= NETPLAN_WIFI_WOWLAN_TCP) {
        g_fprintf(stderr, "ERROR: unsupported wowlan_triggers mask: 0x%x\n", flag);
        exit(1);
    }
    for (unsigned i = 0; NETPLAN_WIFI_WOWLAN_TYPES[i].name != NULL; ++i) {
        if (flag & NETPLAN_WIFI_WOWLAN_TYPES[i].flag) {
            g_string_append_printf(str, "%s ", NETPLAN_WIFI_WOWLAN_TYPES[i].name);
        }
    }
    /* replace trailing space with newline */
    str = g_string_overwrite(str, str->len-1, "\n");
}

/**
 * Append [Match] section of @def to @s.
 */
static void
append_match_section(const NetplanNetDefinition* def, GString* s, gboolean match_rename)
{
    /* Note: an empty [Match] section is interpreted as matching all devices,
     * which is what we want for the simple case that you only have one device
     * (of the given type) */

    g_string_append(s, "[Match]\n");
    if (def->match.driver)
        g_string_append_printf(s, "Driver=%s\n", def->match.driver);
    if (def->match.mac)
        g_string_append_printf(s, "MACAddress=%s\n", def->match.mac);
    /* name matching is special: if the .link renames the interface, the
     * .network has to use the renamed one, otherwise the original one */
    if (!match_rename && def->match.original_name)
        g_string_append_printf(s, "OriginalName=%s\n", def->match.original_name);
    if (match_rename) {
        if (def->type >= NETPLAN_DEF_TYPE_VIRTUAL)
            g_string_append_printf(s, "Name=%s\n", def->id);
        else if (def->set_name)
            g_string_append_printf(s, "Name=%s\n", def->set_name);
        else if (def->match.original_name)
            g_string_append_printf(s, "Name=%s\n", def->match.original_name);
    }

    /* Workaround for bugs LP: #1804861 and LP: #1888726: something outputs
     * netplan config that includes using the MAC of the first phy member of a
     * bond as default value for the MAC of the bond device itself. This is
     * evil, it's an optional field and networkd knows what to do if the MAC
     * isn't specified; but work around this by adding an arbitrary additional
     * match condition on Path= for the phys. This way, hopefully setting a MTU
     * on the phy does not bleed over to bond/bridge and any further virtual
     * devices (VLANs?) on top of it.
     * Make sure to add the extra match only if we're matching by MAC
     * already and dealing with a bond, bridge or vlan.
     */
    if (def->bond || def->bridge || def->has_vlans) {
        /* update if we support new device types */
        if (def->match.mac)
            g_string_append(s, "Type=!vlan bond bridge\n");
    }
}

static void
write_bridge_params(GString* s, const NetplanNetDefinition* def)
{
    GString *params = NULL;

    if (def->custom_bridging) {
        params = g_string_sized_new(200);

        if (def->bridge_params.ageing_time)
            g_string_append_printf(params, "AgeingTimeSec=%s\n", def->bridge_params.ageing_time);
        if (def->bridge_params.priority)
            g_string_append_printf(params, "Priority=%u\n", def->bridge_params.priority);
        if (def->bridge_params.forward_delay)
            g_string_append_printf(params, "ForwardDelaySec=%s\n", def->bridge_params.forward_delay);
        if (def->bridge_params.hello_time)
            g_string_append_printf(params, "HelloTimeSec=%s\n", def->bridge_params.hello_time);
        if (def->bridge_params.max_age)
            g_string_append_printf(params, "MaxAgeSec=%s\n", def->bridge_params.max_age);
        g_string_append_printf(params, "STP=%s\n", def->bridge_params.stp ? "true" : "false");

        g_string_append_printf(s, "\n[Bridge]\n%s", params->str);

        g_string_free(params, TRUE);
    }
}

static void
write_tunnel_params(GString* s, const NetplanNetDefinition* def)
{
    GString *params = NULL;

    params = g_string_sized_new(200);

    g_string_printf(params, "Independent=true\n");
    if (def->tunnel.mode == NETPLAN_TUNNEL_MODE_IPIP6 || def->tunnel.mode == NETPLAN_TUNNEL_MODE_IP6IP6)
        g_string_append_printf(params, "Mode=%s\n", tunnel_mode_to_string(def->tunnel.mode));
    g_string_append_printf(params, "Local=%s\n", def->tunnel.local_ip);
    g_string_append_printf(params, "Remote=%s\n", def->tunnel.remote_ip);
    if (def->tunnel.input_key)
        g_string_append_printf(params, "InputKey=%s\n", def->tunnel.input_key);
    if (def->tunnel.output_key)
        g_string_append_printf(params, "OutputKey=%s\n", def->tunnel.output_key);

    g_string_append_printf(s, "\n[Tunnel]\n%s", params->str);
    g_string_free(params, TRUE);
}

static void
write_wireguard_params(GString* s, const NetplanNetDefinition* def)
{
    GString *params = NULL;
    params = g_string_sized_new(200);

    g_assert(def->tunnel.private_key);
    /* The "PrivateKeyFile=" setting is available as of systemd-netwokrd v242+
     * Base64 encoded PrivateKey= or absolute PrivateKeyFile= fields are mandatory.
     *
     * The key was already validated via validate_tunnel_grammar(), but we need
     * to differentiate between base64 key VS absolute path key-file. And a base64
     * string could (theoretically) start with '/', so we use is_wireguard_key()
     * as well to check for more specific characteristics (if needed). */
    if (def->tunnel.private_key[0] == '/' && !is_wireguard_key(def->tunnel.private_key))
        g_string_append_printf(params, "PrivateKeyFile=%s\n", def->tunnel.private_key);
    else
        g_string_append_printf(params, "PrivateKey=%s\n", def->tunnel.private_key);

    if (def->tunnel.port)
        g_string_append_printf(params, "ListenPort=%u\n", def->tunnel.port);
    /* This is called FirewallMark= as of systemd v243, but we keep calling it FwMark= for
       backwards compatibility. FwMark= is still supported, but deprecated:
       https://github.com/systemd/systemd/pull/12478 */
    if (def->tunnel.fwmark)
        g_string_append_printf(params, "FwMark=%u\n", def->tunnel.fwmark);

    g_string_append_printf(s, "\n[WireGuard]\n%s", params->str);
    g_string_free(params, TRUE);

    for (guint i = 0; i < def->wireguard_peers->len; i++) {
        NetplanWireguardPeer *peer = g_array_index (def->wireguard_peers, NetplanWireguardPeer*, i);
        GString *peer_s = g_string_sized_new(200);

        g_string_append_printf(peer_s, "PublicKey=%s\n", peer->public_key);
        g_string_append(peer_s, "AllowedIPs=");
        for (guint i = 0; i < peer->allowed_ips->len; ++i) {
            if (i > 0 )
                g_string_append_c(peer_s, ',');
            g_string_append_printf(peer_s, "%s", g_array_index(peer->allowed_ips, char*, i));
        }
        g_string_append_c(peer_s, '\n');

        if (peer->keepalive)
            g_string_append_printf(peer_s, "PersistentKeepalive=%d\n", peer->keepalive);
        if (peer->endpoint)
            g_string_append_printf(peer_s, "Endpoint=%s\n", peer->endpoint);
        /* The key was already validated via validate_tunnel_grammar(), but we need
         * to differentiate between base64 key VS absolute path key-file. And a base64
         * string could (theoretically) start with '/', so we use is_wireguard_key()
         * as well to check for more specific characteristics (if needed). */
        if (peer->preshared_key) {
            if (peer->preshared_key[0] == '/' && !is_wireguard_key(peer->preshared_key))
                g_string_append_printf(peer_s, "PresharedKeyFile=%s\n", peer->preshared_key);
            else
                g_string_append_printf(peer_s, "PresharedKey=%s\n", peer->preshared_key);
        }

        g_string_append_printf(s, "\n[WireGuardPeer]\n%s", peer_s->str);
        g_string_free(peer_s, TRUE);
    }
}

static void
write_link_file(const NetplanNetDefinition* def, const char* rootdir, const char* path)
{
    GString* s = NULL;
    mode_t orig_umask;

    /* Don't write .link files for virtual devices; they use .netdev instead.
     * Don't write .link files for MODEM devices, as they aren't supported by networkd.
     */
    if (def->type >= NETPLAN_DEF_TYPE_VIRTUAL || def->type == NETPLAN_DEF_TYPE_MODEM)
        return;

    /* do we need to write a .link file? */
    if (!def->set_name && !def->wake_on_lan && !def->mtubytes)
        return;

    /* build file contents */
    s = g_string_sized_new(200);
    append_match_section(def, s, FALSE);

    g_string_append(s, "\n[Link]\n");
    if (def->set_name)
        g_string_append_printf(s, "Name=%s\n", def->set_name);
    /* FIXME: Should this be turned from bool to str and support multiple values? */
    g_string_append_printf(s, "WakeOnLan=%s\n", def->wake_on_lan ? "magic" : "off");
    if (def->mtubytes)
        g_string_append_printf(s, "MTUBytes=%u\n", def->mtubytes);

    orig_umask = umask(022);
    g_string_free_to_file(s, rootdir, path, ".link");
    umask(orig_umask);
}


static gboolean
interval_has_suffix(const char* param) {
    gchar* endptr;

    g_ascii_strtoull(param, &endptr, 10);
    if (*endptr == '\0')
        return FALSE;

    return TRUE;
}


static void
write_bond_parameters(const NetplanNetDefinition* def, GString* s)
{
    GString* params = NULL;

    params = g_string_sized_new(200);

    if (def->bond_params.mode)
        g_string_append_printf(params, "\nMode=%s", def->bond_params.mode);
    if (def->bond_params.lacp_rate)
        g_string_append_printf(params, "\nLACPTransmitRate=%s", def->bond_params.lacp_rate);
    if (def->bond_params.monitor_interval) {
        g_string_append(params, "\nMIIMonitorSec=");
        if (interval_has_suffix(def->bond_params.monitor_interval))
            g_string_append(params, def->bond_params.monitor_interval);
        else
            g_string_append_printf(params, "%sms", def->bond_params.monitor_interval);
    }
    if (def->bond_params.min_links)
        g_string_append_printf(params, "\nMinLinks=%d", def->bond_params.min_links);
    if (def->bond_params.transmit_hash_policy)
        g_string_append_printf(params, "\nTransmitHashPolicy=%s", def->bond_params.transmit_hash_policy);
    if (def->bond_params.selection_logic)
        g_string_append_printf(params, "\nAdSelect=%s", def->bond_params.selection_logic);
    if (def->bond_params.all_slaves_active)
        g_string_append_printf(params, "\nAllSlavesActive=%d", def->bond_params.all_slaves_active);
    if (def->bond_params.arp_interval) {
        g_string_append(params, "\nARPIntervalSec=");
        if (interval_has_suffix(def->bond_params.arp_interval))
            g_string_append(params, def->bond_params.arp_interval);
        else
            g_string_append_printf(params, "%sms", def->bond_params.arp_interval);
    }
    if (def->bond_params.arp_ip_targets && def->bond_params.arp_ip_targets->len > 0) {
        g_string_append_printf(params, "\nARPIPTargets=");
        for (unsigned i = 0; i < def->bond_params.arp_ip_targets->len; ++i) {
            if (i > 0)
                g_string_append_printf(params, " ");
            g_string_append_printf(params, "%s", g_array_index(def->bond_params.arp_ip_targets, char*, i));
        }
    }
    if (def->bond_params.arp_validate)
        g_string_append_printf(params, "\nARPValidate=%s", def->bond_params.arp_validate);
    if (def->bond_params.arp_all_targets)
        g_string_append_printf(params, "\nARPAllTargets=%s", def->bond_params.arp_all_targets);
    if (def->bond_params.up_delay) {
        g_string_append(params, "\nUpDelaySec=");
        if (interval_has_suffix(def->bond_params.up_delay))
            g_string_append(params, def->bond_params.up_delay);
        else
            g_string_append_printf(params, "%sms", def->bond_params.up_delay);
    }
    if (def->bond_params.down_delay) {
        g_string_append(params, "\nDownDelaySec=");
        if (interval_has_suffix(def->bond_params.down_delay))
            g_string_append(params, def->bond_params.down_delay);
        else
            g_string_append_printf(params, "%sms", def->bond_params.down_delay);
    }
    if (def->bond_params.fail_over_mac_policy)
        g_string_append_printf(params, "\nFailOverMACPolicy=%s", def->bond_params.fail_over_mac_policy);
    if (def->bond_params.gratuitous_arp)
        g_string_append_printf(params, "\nGratuitousARP=%d", def->bond_params.gratuitous_arp);
    /* TODO: add unsolicited_na, not documented as supported by NM. */
    if (def->bond_params.packets_per_slave)
        g_string_append_printf(params, "\nPacketsPerSlave=%d", def->bond_params.packets_per_slave);
    if (def->bond_params.primary_reselect_policy)
        g_string_append_printf(params, "\nPrimaryReselectPolicy=%s", def->bond_params.primary_reselect_policy);
    if (def->bond_params.resend_igmp)
        g_string_append_printf(params, "\nResendIGMP=%d", def->bond_params.resend_igmp);
    if (def->bond_params.learn_interval)
        g_string_append_printf(params, "\nLearnPacketIntervalSec=%s", def->bond_params.learn_interval);

    if (params->len)
        g_string_append_printf(s, "\n[Bond]%s\n", params->str);

    g_string_free(params, TRUE);
}

static void
write_netdev_file(const NetplanNetDefinition* def, const char* rootdir, const char* path)
{
    GString* s = NULL;
    mode_t orig_umask;

    g_assert(def->type >= NETPLAN_DEF_TYPE_VIRTUAL);

    if (def->type == NETPLAN_DEF_TYPE_VLAN && def->sriov_vlan_filter) {
        g_debug("%s is defined as a hardware SR-IOV filtered VLAN, postponing creation", def->id);
        return;
    }

    /* build file contents */
    s = g_string_sized_new(200);
    g_string_append_printf(s, "[NetDev]\nName=%s\n", def->id);

    if (def->set_mac)
        g_string_append_printf(s, "MACAddress=%s\n", def->set_mac);
    if (def->mtubytes)
        g_string_append_printf(s, "MTUBytes=%u\n", def->mtubytes);

    switch (def->type) {
        case NETPLAN_DEF_TYPE_BRIDGE:
            g_string_append(s, "Kind=bridge\n");
            write_bridge_params(s, def);
            break;

        case NETPLAN_DEF_TYPE_BOND:
            g_string_append(s, "Kind=bond\n");
            write_bond_parameters(def, s);
            break;

        case NETPLAN_DEF_TYPE_VLAN:
            g_string_append_printf(s, "Kind=vlan\n\n[VLAN]\nId=%u\n", def->vlan_id);
            break;

        case NETPLAN_DEF_TYPE_TUNNEL:
            switch(def->tunnel.mode) {
                case NETPLAN_TUNNEL_MODE_GRE:
                case NETPLAN_TUNNEL_MODE_GRETAP:
                case NETPLAN_TUNNEL_MODE_IPIP:
                case NETPLAN_TUNNEL_MODE_IP6GRE:
                case NETPLAN_TUNNEL_MODE_IP6GRETAP:
                case NETPLAN_TUNNEL_MODE_SIT:
                case NETPLAN_TUNNEL_MODE_VTI:
                case NETPLAN_TUNNEL_MODE_VTI6:
                case NETPLAN_TUNNEL_MODE_WIREGUARD:
                    g_string_append_printf(s, "Kind=%s\n",
                                           tunnel_mode_to_string(def->tunnel.mode));
                    break;

                case NETPLAN_TUNNEL_MODE_IP6IP6:
                case NETPLAN_TUNNEL_MODE_IPIP6:
                    g_string_append(s, "Kind=ip6tnl\n");
                    break;

                // LCOV_EXCL_START
                default:
                    g_assert_not_reached();
                // LCOV_EXCL_STOP
            }
            if (def->tunnel.mode == NETPLAN_TUNNEL_MODE_WIREGUARD)
                write_wireguard_params(s, def);
            else
                write_tunnel_params(s, def);
            break;

        default: g_assert_not_reached(); // LCOV_EXCL_LINE
    }

    /* these do not contain secrets and need to be readable by
     * systemd-networkd - LP: #1736965 */
    orig_umask = umask(022);
    g_string_free_to_file(s, rootdir, path, ".netdev");
    umask(orig_umask);
}

static void
write_route(NetplanIPRoute* r, GString* s)
{
    g_string_append_printf(s, "\n[Route]\n");

    g_string_append_printf(s, "Destination=%s\n", r->to);

    if (r->via)
        g_string_append_printf(s, "Gateway=%s\n", r->via);
    if (r->from)
        g_string_append_printf(s, "PreferredSource=%s\n", r->from);

    if (g_strcmp0(r->scope, "global") != 0)
        g_string_append_printf(s, "Scope=%s\n", r->scope);
    if (g_strcmp0(r->type, "unicast") != 0)
        g_string_append_printf(s, "Type=%s\n", r->type);
    if (r->onlink)
        g_string_append_printf(s, "GatewayOnlink=true\n");
    if (r->metric != NETPLAN_METRIC_UNSPEC)
        g_string_append_printf(s, "Metric=%d\n", r->metric);
    if (r->table != NETPLAN_ROUTE_TABLE_UNSPEC)
        g_string_append_printf(s, "Table=%d\n", r->table);
    if (r->mtubytes != NETPLAN_MTU_UNSPEC)
        g_string_append_printf(s, "MTUBytes=%u\n", r->mtubytes);
}

static void
write_ip_rule(NetplanIPRule* r, GString* s)
{
    g_string_append_printf(s, "\n[RoutingPolicyRule]\n");

    if (r->from)
        g_string_append_printf(s, "From=%s\n", r->from);
    if (r->to)
        g_string_append_printf(s, "To=%s\n", r->to);

    if (r->table != NETPLAN_ROUTE_TABLE_UNSPEC)
        g_string_append_printf(s, "Table=%d\n", r->table);
    if (r->priority != NETPLAN_IP_RULE_PRIO_UNSPEC)
        g_string_append_printf(s, "Priority=%d\n", r->priority);
    if (r->fwmark != NETPLAN_IP_RULE_FW_MARK_UNSPEC)
        g_string_append_printf(s, "FirewallMark=%d\n", r->fwmark);
    if (r->tos != NETPLAN_IP_RULE_TOS_UNSPEC)
        g_string_append_printf(s, "TypeOfService=%d\n", r->tos);
}

static void
write_addr_option(NetplanAddressOptions* o, GString* s)
{
    g_string_append_printf(s, "\n[Address]\n");
    g_assert(o->address);
    g_string_append_printf(s, "Address=%s\n", o->address);

    if (o->lifetime)
        g_string_append_printf(s, "PreferredLifetime=%s\n", o->lifetime);
    if (o->label)
        g_string_append_printf(s, "Label=%s\n", o->label);
}

#define DHCP_OVERRIDES_ERROR                                            \
    "ERROR: %s: networkd requires that %s has the same value in both "  \
    "dhcp4_overrides and dhcp6_overrides\n"

static void
combine_dhcp_overrides(const NetplanNetDefinition* def, NetplanDHCPOverrides* combined_dhcp_overrides)
{
    /* if only one of dhcp4 or dhcp6 is enabled, those overrides are used */
    if (def->dhcp4 && !def->dhcp6) {
        *combined_dhcp_overrides = def->dhcp4_overrides;
    } else if (!def->dhcp4 && def->dhcp6) {
        *combined_dhcp_overrides = def->dhcp6_overrides;
    } else {
        /* networkd doesn't support separately configuring dhcp4 and dhcp6, so
         * we enforce that they are the same.
         */
        if (def->dhcp4_overrides.use_dns != def->dhcp6_overrides.use_dns) {
            g_fprintf(stderr, DHCP_OVERRIDES_ERROR, def->id, "use-dns");
            exit(1);
        }
        if (g_strcmp0(def->dhcp4_overrides.use_domains, def->dhcp6_overrides.use_domains) != 0){
            g_fprintf(stderr, DHCP_OVERRIDES_ERROR, def->id, "use-domains");
            exit(1);
        }
        if (def->dhcp4_overrides.use_ntp != def->dhcp6_overrides.use_ntp) {
            g_fprintf(stderr, DHCP_OVERRIDES_ERROR, def->id, "use-ntp");
            exit(1);
        }
        if (def->dhcp4_overrides.send_hostname != def->dhcp6_overrides.send_hostname) {
            g_fprintf(stderr, DHCP_OVERRIDES_ERROR, def->id, "send-hostname");
            exit(1);
        }
        if (def->dhcp4_overrides.use_hostname != def->dhcp6_overrides.use_hostname) {
            g_fprintf(stderr, DHCP_OVERRIDES_ERROR, def->id, "use-hostname");
            exit(1);
        }
        if (def->dhcp4_overrides.use_mtu != def->dhcp6_overrides.use_mtu) {
            g_fprintf(stderr, DHCP_OVERRIDES_ERROR, def->id, "use-mtu");
            exit(1);
        }
        if (g_strcmp0(def->dhcp4_overrides.hostname, def->dhcp6_overrides.hostname) != 0) {
            g_fprintf(stderr, DHCP_OVERRIDES_ERROR, def->id, "hostname");
            exit(1);
        }
        if (def->dhcp4_overrides.metric != def->dhcp6_overrides.metric) {
            g_fprintf(stderr, DHCP_OVERRIDES_ERROR, def->id, "route-metric");
            exit(1);
        }
        if (def->dhcp4_overrides.use_routes != def->dhcp6_overrides.use_routes) {
            g_fprintf(stderr, DHCP_OVERRIDES_ERROR, def->id, "use-routes");
            exit(1);
        }
        /* Just use dhcp4_overrides now, since we know they are the same. */
        *combined_dhcp_overrides = def->dhcp4_overrides;
    }
}

/**
 * Write the needed networkd .network configuration for the selected netplan definition.
 */
void
write_network_file(const NetplanNetDefinition* def, const char* rootdir, const char* path)
{
    GString* network = NULL;
    GString* link = NULL;
    GString* s = NULL;
    mode_t orig_umask;

    if (def->type == NETPLAN_DEF_TYPE_VLAN && def->sriov_vlan_filter) {
        g_debug("%s is defined as a hardware SR-IOV filtered VLAN, postponing creation", def->id);
        return;
    }

    /* Prepare the [Link] section of the .network file. */
    link = g_string_sized_new(200);

    /* Prepare the [Network] section */
    network = g_string_sized_new(200);

    if (def->optional || def->optional_addresses) {
        if (def->optional) {
            g_string_append(link, "RequiredForOnline=no\n");
        }
        for (unsigned i = 0; NETPLAN_OPTIONAL_ADDRESS_TYPES[i].name != NULL; ++i) {
            if (def->optional_addresses & NETPLAN_OPTIONAL_ADDRESS_TYPES[i].flag) {
            g_string_append_printf(link, "OptionalAddresses=%s\n", NETPLAN_OPTIONAL_ADDRESS_TYPES[i].name);
            }
        }
    }

<<<<<<< HEAD
    if (def->activation_mode) {
        char* mode;
        if (g_strcmp0(def->activation_mode, "manual") == 0)
            mode = "manual";
        else /* "off" */
            mode = "always-down";
        g_string_append_printf(link, "ActivationPolicy=%s\n", mode);
    }

    if (def->mtubytes) {
=======
    if (def->mtubytes)
>>>>>>> 222c1044
        g_string_append_printf(link, "MTUBytes=%u\n", def->mtubytes);
    if (def->set_mac)
        g_string_append_printf(link, "MACAddress=%s\n", def->set_mac);

    if (def->emit_lldp)
        g_string_append(network, "EmitLLDP=true\n");

    if (def->dhcp4 && def->dhcp6)
        g_string_append(network, "DHCP=yes\n");
    else if (def->dhcp4)
        g_string_append(network, "DHCP=ipv4\n");
    else if (def->dhcp6)
        g_string_append(network, "DHCP=ipv6\n");

    /* Set link local addressing -- this does not apply to bond and bridge
     * member interfaces, which always get it disabled.
     */
    if (!def->bond && !def->bridge && (def->linklocal.ipv4 || def->linklocal.ipv6)) {
        if (def->linklocal.ipv4 && def->linklocal.ipv6)
            g_string_append(network, "LinkLocalAddressing=yes\n");
        else if (def->linklocal.ipv4)
            g_string_append(network, "LinkLocalAddressing=ipv4\n");
        else if (def->linklocal.ipv6)
            g_string_append(network, "LinkLocalAddressing=ipv6\n");
    } else {
        g_string_append(network, "LinkLocalAddressing=no\n");
    }

    if (def->ip4_addresses)
        for (unsigned i = 0; i < def->ip4_addresses->len; ++i)
            g_string_append_printf(network, "Address=%s\n", g_array_index(def->ip4_addresses, char*, i));
    if (def->ip6_addresses)
        for (unsigned i = 0; i < def->ip6_addresses->len; ++i)
            g_string_append_printf(network, "Address=%s\n", g_array_index(def->ip6_addresses, char*, i));
    if (def->ip6_addr_gen_token) {
        g_string_append_printf(network, "IPv6Token=static:%s\n", def->ip6_addr_gen_token);
    } else if (def->ip6_addr_gen_mode > NETPLAN_ADDRGEN_EUI64) {
        /* EUI-64 mode is enabled by default, if no IPv6Token= is specified */
        /* TODO: Enable stable-privacy mode for networkd, once PR#16618 has been released:
         *       https://github.com/systemd/systemd/pull/16618 */
        g_fprintf(stderr, "ERROR: %s: ipv6-address-generation mode is not supported by networkd\n", def->id);
        exit(1);
    }
    if (def->accept_ra == NETPLAN_RA_MODE_ENABLED)
        g_string_append_printf(network, "IPv6AcceptRA=yes\n");
    else if (def->accept_ra == NETPLAN_RA_MODE_DISABLED)
        g_string_append_printf(network, "IPv6AcceptRA=no\n");
    if (def->ip6_privacy)
        g_string_append(network, "IPv6PrivacyExtensions=yes\n");
    if (def->gateway4)
        g_string_append_printf(network, "Gateway=%s\n", def->gateway4);
    if (def->gateway6)
        g_string_append_printf(network, "Gateway=%s\n", def->gateway6);
    if (def->ip4_nameservers)
        for (unsigned i = 0; i < def->ip4_nameservers->len; ++i)
            g_string_append_printf(network, "DNS=%s\n", g_array_index(def->ip4_nameservers, char*, i));
    if (def->ip6_nameservers)
        for (unsigned i = 0; i < def->ip6_nameservers->len; ++i)
            g_string_append_printf(network, "DNS=%s\n", g_array_index(def->ip6_nameservers, char*, i));
    if (def->search_domains) {
        g_string_append_printf(network, "Domains=%s", g_array_index(def->search_domains, char*, 0));
        for (unsigned i = 1; i < def->search_domains->len; ++i)
            g_string_append_printf(network, " %s", g_array_index(def->search_domains, char*, i));
        g_string_append(network, "\n");
    }

    if (def->ipv6_mtubytes) {
        g_string_append_printf(network, "IPv6MTUBytes=%d\n", def->ipv6_mtubytes);
    }

    if (def->type >= NETPLAN_DEF_TYPE_VIRTUAL)
        g_string_append(network, "ConfigureWithoutCarrier=yes\n");

    if (def->bridge && def->backend != NETPLAN_BACKEND_OVS) {
        g_string_append_printf(network, "Bridge=%s\n", def->bridge);

        if (def->bridge_params.path_cost || def->bridge_params.port_priority)
            g_string_append_printf(network, "\n[Bridge]\n");
        if (def->bridge_params.path_cost)
            g_string_append_printf(network, "Cost=%u\n", def->bridge_params.path_cost);
        if (def->bridge_params.port_priority)
            g_string_append_printf(network, "Priority=%u\n", def->bridge_params.port_priority);
    }
    if (def->bond && def->backend != NETPLAN_BACKEND_OVS) {
        g_string_append_printf(network, "Bond=%s\n", def->bond);

        if (def->bond_params.primary_slave)
            g_string_append_printf(network, "PrimarySlave=true\n");
    }

    if (def->has_vlans && def->backend != NETPLAN_BACKEND_OVS) {
        /* iterate over all netdefs to find VLANs attached to us */
        GList *l = netdefs_ordered;
        const NetplanNetDefinition* nd;
        for (; l != NULL; l = l->next) {
            nd = l->data;
            if (nd->vlan_link == def && !nd->sriov_vlan_filter)
                g_string_append_printf(network, "VLAN=%s\n", nd->id);
        }
    }

    if (def->routes != NULL) {
        for (unsigned i = 0; i < def->routes->len; ++i) {
            NetplanIPRoute* cur_route = g_array_index (def->routes, NetplanIPRoute*, i);
            write_route(cur_route, network);
        }
    }
    if (def->ip_rules != NULL) {
        for (unsigned i = 0; i < def->ip_rules->len; ++i) {
            NetplanIPRule* cur_rule = g_array_index (def->ip_rules, NetplanIPRule*, i);
            write_ip_rule(cur_rule, network);
        }
    }

    if (def->address_options) {
        for (unsigned i = 0; i < def->address_options->len; ++i) {
            NetplanAddressOptions* opts = g_array_index(def->address_options, NetplanAddressOptions*, i);
            write_addr_option(opts, network);
        }
    }

    if (def->dhcp4 || def->dhcp6 || def->critical) {
        /* NetworkManager compatible route metrics */
        g_string_append(network, "\n[DHCP]\n");
    }

    if (def->critical)
        g_string_append_printf(network, "CriticalConnection=true\n");

    if (def->dhcp4 || def->dhcp6) {
        if (g_strcmp0(def->dhcp_identifier, "duid") != 0)
            g_string_append_printf(network, "ClientIdentifier=%s\n", def->dhcp_identifier);

        NetplanDHCPOverrides combined_dhcp_overrides;
        combine_dhcp_overrides(def, &combined_dhcp_overrides);

        if (combined_dhcp_overrides.metric == NETPLAN_METRIC_UNSPEC) {
            g_string_append_printf(network, "RouteMetric=%i\n", (def->type == NETPLAN_DEF_TYPE_WIFI ? 600 : 100));
        } else {
            g_string_append_printf(network, "RouteMetric=%u\n",
                                   combined_dhcp_overrides.metric);
        }

        /* Only set MTU from DHCP if use-mtu dhcp-override is not false. */
        if (!combined_dhcp_overrides.use_mtu) {
            /* isc-dhcp dhclient compatible UseMTU, networkd default is to
             * not accept MTU, which breaks clouds */
            g_string_append_printf(network, "UseMTU=false\n");
        } else {
            g_string_append_printf(network, "UseMTU=true\n");
        }

        /* Only write DHCP options that differ from the networkd default. */
        if (!combined_dhcp_overrides.use_routes)
            g_string_append_printf(network, "UseRoutes=false\n");
        if (!combined_dhcp_overrides.use_dns)
            g_string_append_printf(network, "UseDNS=false\n");
        if (combined_dhcp_overrides.use_domains)
            g_string_append_printf(network, "UseDomains=%s\n", combined_dhcp_overrides.use_domains);
        if (!combined_dhcp_overrides.use_ntp)
            g_string_append_printf(network, "UseNTP=false\n");
        if (!combined_dhcp_overrides.send_hostname)
            g_string_append_printf(network, "SendHostname=false\n");
        if (!combined_dhcp_overrides.use_hostname)
            g_string_append_printf(network, "UseHostname=false\n");
        if (combined_dhcp_overrides.hostname)
            g_string_append_printf(network, "Hostname=%s\n", combined_dhcp_overrides.hostname);
    }

    if (network->len > 0 || link->len > 0) {
        s = g_string_sized_new(200);
        append_match_section(def, s, TRUE);

        if (link->len > 0)
            g_string_append_printf(s, "\n[Link]\n%s", link->str);
        if (network->len > 0)
            g_string_append_printf(s, "\n[Network]\n%s", network->str);

        g_string_free(link, TRUE);
        g_string_free(network, TRUE);

        /* these do not contain secrets and need to be readable by
         * systemd-networkd - LP: #1736965 */
        orig_umask = umask(022);
        g_string_free_to_file(s, rootdir, path, ".network");
        umask(orig_umask);
    }
}

static void
write_rules_file(const NetplanNetDefinition* def, const char* rootdir)
{
    GString* s = NULL;
    g_autofree char* path = g_strjoin(NULL, "run/udev/rules.d/99-netplan-", def->id, ".rules", NULL);
    mode_t orig_umask;

    /* do we need to write a .rules file?
     * It's only required for reliably setting the name of a physical device
     * until systemd issue #9006 is resolved. */
    if (def->type >= NETPLAN_DEF_TYPE_VIRTUAL)
        return;

    /* Matching by name does not work.
     *
     * As far as I can tell, if you match by the name coming out of
     * initrd, systemd complains that a link file is matching on a
     * renamed name. If you match by the unstable kernel name, the
     * device no longer has that name when udevd reads the file, so
     * the rule doesn't fire. So only support mac and driver. */
    if (!def->set_name || (!def->match.mac && !def->match.driver))
        return;

    /* build file contents */
    s = g_string_sized_new(200);

    g_string_append(s, "SUBSYSTEM==\"net\", ACTION==\"add\", ");

    if (def->match.driver) {
        g_string_append_printf(s,"DRIVERS==\"%s\", ", def->match.driver);
    } else {
        g_string_append(s, "DRIVERS==\"?*\", ");
    }

    if (def->match.mac)
        g_string_append_printf(s, "ATTR{address}==\"%s\", ", def->match.mac);

    g_string_append_printf(s, "NAME=\"%s\"\n", def->set_name);

    orig_umask = umask(022);
    g_string_free_to_file(s, rootdir, path, NULL);
    umask(orig_umask);
}

static void
append_wpa_auth_conf(GString* s, const NetplanAuthenticationSettings* auth, const char* id)
{
    switch (auth->key_management) {
        case NETPLAN_AUTH_KEY_MANAGEMENT_NONE:
            g_string_append(s, "  key_mgmt=NONE\n");
            break;

        case NETPLAN_AUTH_KEY_MANAGEMENT_WPA_PSK:
            g_string_append(s, "  key_mgmt=WPA-PSK\n");
            break;

        case NETPLAN_AUTH_KEY_MANAGEMENT_WPA_EAP:
            g_string_append(s, "  key_mgmt=WPA-EAP\n");
            break;

        case NETPLAN_AUTH_KEY_MANAGEMENT_8021X:
            g_string_append(s, "  key_mgmt=IEEE8021X\n");
            break;
    }

    switch (auth->eap_method) {
        case NETPLAN_AUTH_EAP_NONE:
            break;

        case NETPLAN_AUTH_EAP_TLS:
            g_string_append(s, "  eap=TLS\n");
            break;

        case NETPLAN_AUTH_EAP_PEAP:
            g_string_append(s, "  eap=PEAP\n");
            break;

        case NETPLAN_AUTH_EAP_TTLS:
            g_string_append(s, "  eap=TTLS\n");
            break;
    }

    if (auth->identity) {
        g_string_append_printf(s, "  identity=\"%s\"\n", auth->identity);
    }
    if (auth->anonymous_identity) {
        g_string_append_printf(s, "  anonymous_identity=\"%s\"\n", auth->anonymous_identity);
    }
    if (auth->password) {
        if (auth->key_management == NETPLAN_AUTH_KEY_MANAGEMENT_WPA_PSK) {
            size_t len = strlen(auth->password);
            if (len == 64) {
                /* must be a hex-digit key representation */
                for (unsigned i = 0; i < 64; ++i)
                    if (!isxdigit(auth->password[i])) {
                        g_fprintf(stderr, "ERROR: %s: PSK length of 64 is only supported for hex-digit representation\n", id);
                        exit(1);
                    }
                /* this is required to be unquoted */
                g_string_append_printf(s, "  psk=%s\n", auth->password);
            } else if (len < 8 || len > 63) {
                /* per wpa_supplicant spec, passphrase needs to be between 8
                   and 63 characters */
                g_fprintf(stderr, "ERROR: %s: ASCII passphrase must be between 8 and 63 characters (inclusive)\n", id);
                exit(1);
            } else {
                g_string_append_printf(s, "  psk=\"%s\"\n", auth->password);
            }
        } else {
            if (strncmp(auth->password, "hash:", 5) == 0) {
                g_string_append_printf(s, "  password=%s\n", auth->password);
            } else {
                g_string_append_printf(s, "  password=\"%s\"\n", auth->password);
            }
        }
    }
    if (auth->ca_certificate) {
        g_string_append_printf(s, "  ca_cert=\"%s\"\n", auth->ca_certificate);
    }
    if (auth->client_certificate) {
        g_string_append_printf(s, "  client_cert=\"%s\"\n", auth->client_certificate);
    }
    if (auth->client_key) {
        g_string_append_printf(s, "  private_key=\"%s\"\n", auth->client_key);
    }
    if (auth->client_key_password) {
        g_string_append_printf(s, "  private_key_passwd=\"%s\"\n", auth->client_key_password);
    }
    if (auth->phase2_auth) {
        g_string_append_printf(s, "  phase2=\"auth=%s\"\n", auth->phase2_auth);
    }

}

/* netplan-feature: generated-supplicant */
static void
write_wpa_unit(const NetplanNetDefinition* def, const char* rootdir)
{
    g_autofree gchar *stdouth = NULL;

    stdouth = systemd_escape(def->id);

    GString* s = g_string_new("[Unit]\n");
    g_autofree char* path = g_strjoin(NULL, "/run/systemd/system/netplan-wpa-", stdouth, ".service", NULL);
    g_string_append_printf(s, "Description=WPA supplicant for netplan %s\n", stdouth);
    g_string_append(s, "DefaultDependencies=no\n");
    g_string_append_printf(s, "Requires=sys-subsystem-net-devices-%s.device\n", stdouth);
    g_string_append_printf(s, "After=sys-subsystem-net-devices-%s.device\n", stdouth);
    g_string_append(s, "Before=network.target\nWants=network.target\n\n");
    g_string_append(s, "[Service]\nType=simple\n");
    g_string_append_printf(s, "ExecStart=/sbin/wpa_supplicant -c /run/netplan/wpa-%s.conf -i%s", stdouth, stdouth);

    if (def->type != NETPLAN_DEF_TYPE_WIFI) {
        g_string_append(s, " -Dwired\n");
    }
    g_string_free_to_file(s, rootdir, path, NULL);
}

static void
write_wpa_conf(const NetplanNetDefinition* def, const char* rootdir)
{
    GHashTableIter iter;
    GString* s = g_string_new("ctrl_interface=/run/wpa_supplicant\n\n");
    g_autofree char* path = g_strjoin(NULL, "run/netplan/wpa-", def->id, ".conf", NULL);
    mode_t orig_umask;

    g_debug("%s: Creating wpa_supplicant configuration file %s", def->id, path);
    if (def->type == NETPLAN_DEF_TYPE_WIFI) {
        if (def->wowlan && def->wowlan > NETPLAN_WIFI_WOWLAN_DEFAULT) {
            g_string_append(s, "wowlan_triggers=");
            append_wifi_wowlan_flags(def->wowlan, s);
        }
        NetplanWifiAccessPoint* ap;
        g_hash_table_iter_init(&iter, def->access_points);
        while (g_hash_table_iter_next(&iter, NULL, (gpointer) &ap)) {
            g_string_append_printf(s, "network={\n  ssid=\"%s\"\n", ap->ssid);
            if (ap->bssid) {
                g_string_append_printf(s, "  bssid=%s\n", ap->bssid);
            }
            if (ap->hidden) {
                g_string_append(s, "  scan_ssid=1\n");
            }
            if (ap->band == NETPLAN_WIFI_BAND_24) {
                // initialize 2.4GHz frequency hashtable
                if(!wifi_frequency_24)
                    wifi_get_freq24(1);
                if (ap->channel) {
                    g_string_append_printf(s, "  freq_list=%d\n", wifi_get_freq24(ap->channel));
                } else {
                    g_string_append_printf(s, "  freq_list=");
                    g_hash_table_foreach(wifi_frequency_24, wifi_append_freq, s);
                    // overwrite last whitespace with newline
                    s = g_string_overwrite(s, s->len-1, "\n");
                }
            } else if (ap->band == NETPLAN_WIFI_BAND_5) {
                // initialize 5GHz frequency hashtable
                if(!wifi_frequency_5)
                    wifi_get_freq5(7);
                if (ap->channel) {
                    g_string_append_printf(s, "  freq_list=%d\n", wifi_get_freq5(ap->channel));
                } else {
                    g_string_append_printf(s, "  freq_list=");
                    g_hash_table_foreach(wifi_frequency_5, wifi_append_freq, s);
                    // overwrite last whitespace with newline
                    s = g_string_overwrite(s, s->len-1, "\n");
                }
            }
            switch (ap->mode) {
                case NETPLAN_WIFI_MODE_INFRASTRUCTURE:
                    /* default in wpasupplicant */
                    break;
                case NETPLAN_WIFI_MODE_ADHOC:
                    g_string_append(s, "  mode=1\n");
                    break;
                case NETPLAN_WIFI_MODE_AP:
                    g_fprintf(stderr, "ERROR: %s: networkd does not support wifi in access point mode\n", def->id);
                    exit(1);
            }

            /* wifi auth trumps netdef auth */
            if (ap->has_auth) {
                append_wpa_auth_conf(s, &ap->auth, ap->ssid);
            }
            else {
                g_string_append(s, "  key_mgmt=NONE\n");
            }
            g_string_append(s, "}\n");
        }
    }
    else {
        /* wired 802.1x auth or similar */
        g_string_append(s, "network={\n");
        append_wpa_auth_conf(s, &def->auth, def->id);
        g_string_append(s, "}\n");
    }

    /* use tight permissions as this contains secrets */
    orig_umask = umask(077);
    g_string_free_to_file(s, rootdir, path, NULL);
    umask(orig_umask);
}

/**
 * Generate networkd configuration in @rootdir/run/systemd/network/ from the
 * parsed #netdefs.
 * @rootdir: If not %NULL, generate configuration in this root directory
 *           (useful for testing).
 * Returns: TRUE if @def applies to networkd, FALSE otherwise.
 */
gboolean
write_networkd_conf(const NetplanNetDefinition* def, const char* rootdir)
{
    g_autofree char* path_base = g_strjoin(NULL, "run/systemd/network/10-netplan-", def->id, NULL);

    /* We want this for all backends when renaming, as *.link and *.rules files are
     * evaluated by udev, not networkd itself or NetworkManager. */
    write_link_file(def, rootdir, path_base);
    write_rules_file(def, rootdir);

    if (def->backend != NETPLAN_BACKEND_NETWORKD) {
        g_debug("networkd: definition %s is not for us (backend %i)", def->id, def->backend);
        return FALSE;
    }

    if (def->type == NETPLAN_DEF_TYPE_MODEM) {
        g_fprintf(stderr, "ERROR: %s: networkd backend does not support GSM/CDMA modem configuration\n", def->id);
        exit(1);
    }

    if (def->type == NETPLAN_DEF_TYPE_WIFI || def->has_auth) {
        g_autofree char* link = g_strjoin(NULL, rootdir ?: "", "/run/systemd/system/systemd-networkd.service.wants/netplan-wpa-", def->id, ".service", NULL);
        g_autofree char* slink = g_strjoin(NULL, "/run/systemd/system/netplan-wpa-", def->id, ".service", NULL);
        if (def->type == NETPLAN_DEF_TYPE_WIFI && def->has_match) {
            g_fprintf(stderr, "ERROR: %s: networkd backend does not support wifi with match:, only by interface name\n", def->id);
            exit(1);
        }

        g_debug("Creating wpa_supplicant config");
        write_wpa_conf(def, rootdir);

        g_debug("Creating wpa_supplicant unit %s", slink);
        write_wpa_unit(def, rootdir);

        g_debug("Creating wpa_supplicant service enablement link %s", link);
        safe_mkdir_p_dir(link);

        if (symlink(slink, link) < 0 && errno != EEXIST) {
            // LCOV_EXCL_START
            g_fprintf(stderr, "failed to create enablement symlink: %m\n");
            exit(1);
            // LCOV_EXCL_STOP
        }

    }

    if (def->type >= NETPLAN_DEF_TYPE_VIRTUAL)
        write_netdev_file(def, rootdir, path_base);
    write_network_file(def, rootdir, path_base);
    return TRUE;
}

/**
 * Clean up all generated configurations in @rootdir from previous runs.
 */
void
cleanup_networkd_conf(const char* rootdir)
{
    unlink_glob(rootdir, "/run/systemd/network/10-netplan-*");
    unlink_glob(rootdir, "/run/netplan/wpa-*.conf");
    unlink_glob(rootdir, "/run/systemd/system/systemd-networkd.service.wants/netplan-wpa-*.service");
    unlink_glob(rootdir, "/run/systemd/system/netplan-wpa-*.service");
    unlink_glob(rootdir, "/run/udev/rules.d/99-netplan-*");
    /* Historically (up to v0.98) we had netplan-wpa@*.service files, in case of an
     * upgraded system, we need to make sure to clean those up. */
    unlink_glob(rootdir, "/run/systemd/system/systemd-networkd.service.wants/netplan-wpa@*.service");
}

/**
 * Create enablement symlink for systemd-networkd.service.
 */
void
enable_networkd(const char* generator_dir)
{
    g_autofree char* link = g_build_path(G_DIR_SEPARATOR_S, generator_dir, "multi-user.target.wants", "systemd-networkd.service", NULL);
    g_debug("We created networkd configuration, adding %s enablement symlink", link);
    safe_mkdir_p_dir(link);
    if (symlink("../systemd-networkd.service", link) < 0 && errno != EEXIST) {
        // LCOV_EXCL_START
        g_fprintf(stderr, "failed to create enablement symlink: %m\n");
        exit(1);
        // LCOV_EXCL_STOP
    }

    g_autofree char* link2 = g_build_path(G_DIR_SEPARATOR_S, generator_dir, "network-online.target.wants", "systemd-networkd-wait-online.service", NULL);
    safe_mkdir_p_dir(link2);
    if (symlink("/lib/systemd/system/systemd-networkd-wait-online.service", link2) < 0 && errno != EEXIST) {
        // LCOV_EXCL_START
        g_fprintf(stderr, "failed to create enablement symlink: %m\n");
        exit(1);
        // LCOV_EXCL_STOP
    }
}<|MERGE_RESOLUTION|>--- conflicted
+++ resolved
@@ -566,7 +566,6 @@
         }
     }
 
-<<<<<<< HEAD
     if (def->activation_mode) {
         char* mode;
         if (g_strcmp0(def->activation_mode, "manual") == 0)
@@ -576,10 +575,7 @@
         g_string_append_printf(link, "ActivationPolicy=%s\n", mode);
     }
 
-    if (def->mtubytes) {
-=======
     if (def->mtubytes)
->>>>>>> 222c1044
         g_string_append_printf(link, "MTUBytes=%u\n", def->mtubytes);
     if (def->set_mac)
         g_string_append_printf(link, "MACAddress=%s\n", def->set_mac);
