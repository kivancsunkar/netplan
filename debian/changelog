--- conflicted
+++ resolved
@@ -1,26 +1,10 @@
-<<<<<<< HEAD
-netplan.io (0.36.3) bionic; urgency=medium
-
-  * Generate udev rules files to rename devices (LP: #1770082)
-    Due to a systemd issue[1], using link files to rename interfaces
-    doesn't work as expected. Link files will not rename an interface
-    if it was already renamed, and interfaces are renamed in initrd, so
-    set-name will often not work as expected when rebooting. However,
-    rules files will cause a renaming, even if the interface has been
-    renamed in initrd.
-  * tests/integration.py: fix test_eth_and_bridge autopkg test harder.
-  * tests/integration.py: fix test_mix_bridge_on_bond autopkgtest too.
-
- -- Mathieu Trudel-Lapierre <cyphermox@ubuntu.com>  Thu, 05 Jul 2018 16:54:52 -0400
-
-netplan.io (0.36.2) bionic; urgency=medium
-=======
-netplan.io (0.40ubuntu1) UNRELEASED; urgency=medium
-
+netplan.io (0.40~18.04.1) UNRELEASED; urgency=medium
+
+  * Backport netplan 0.40 to 18.04. (LP: #1793309)
   * tests/generate.py: use random.sample() instead of random.choices() to
     better support older pythons.
 
- -- Mathieu Trudel-Lapierre <cyphermox@ubuntu.com>  Tue, 18 Sep 2018 05:48:02 -0400
+ -- Mathieu Trudel-Lapierre <cyphermox@ubuntu.com>  Wed, 19 Sep 2018 15:09:57 +0200
 
 netplan.io (0.40) cosmic; urgency=medium
 
@@ -81,18 +65,13 @@
  -- Mathieu Trudel-Lapierre <cyphermox@ubuntu.com>  Fri, 11 May 2018 09:58:19 -0400
 
 netplan.io (0.37) cosmic; urgency=medium
->>>>>>> 0bf20a4c
 
   * doc/netplan.md: Clarify the behavior for time-based values for bonds
     and bridges. (LP: #1756587)
   * critical: provide a way to set "CriticalConnection=true" on a networkd
     connection, especially for remote-fs scenarios. (LP: #1769682)
 
-<<<<<<< HEAD
- -- Mathieu Trudel-Lapierre <cyphermox@ubuntu.com>  Tue, 08 May 2018 15:33:48 -0400
-=======
  -- Mathieu Trudel-Lapierre <cyphermox@ubuntu.com>  Tue, 08 May 2018 17:02:26 -0400
->>>>>>> 0bf20a4c
 
 netplan.io (0.36.1) bionic; urgency=medium
 
