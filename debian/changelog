--- conflicted
+++ resolved
@@ -1,16 +1,14 @@
-<<<<<<< HEAD
-nplan (0.22~17.04.1) zesty; urgency=medium
-
-  * Backport netplan 0.22 to 17.04. (LP: #1688632)
+nplan (0.23~17.04.1) zesty; urgency=medium
+
+  * Backport netplan 0.23 to 17.04. (LP: #1688632)
 
  -- Mathieu Trudel-Lapierre <cyphermox@ubuntu.com>  Mon, 29 May 2017 10:23:03 -0400
-=======
+
 nplan (0.23) artful; urgency=medium
 
   * Do not unbind brcmfmac, interface will be gone. (LP: #1696162)
 
  -- Mathieu Trudel-Lapierre <cyphermox@ubuntu.com>  Tue, 06 Jun 2017 12:25:22 -0400
->>>>>>> 9e522e08
 
 nplan (0.22) artful; urgency=medium
 
