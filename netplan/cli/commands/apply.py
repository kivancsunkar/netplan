--- conflicted
+++ resolved
@@ -40,19 +40,14 @@
         super().__init__(command_id='apply',
                          description='Apply current netplan config to running system',
                          leaf=True)
-<<<<<<< HEAD
+        self.sriov_only = False
         self.ovs_only = False
-
-    def run(self):  # pragma: nocover (covered in autopkgtest)
-        self.parser.add_argument('--only-ovs-cleanup', action='store_true',
-                                 help='Only clean up old OpenVSwitch interfaces and exit')
-=======
-        self.sriov_only = False
 
     def run(self):  # pragma: nocover (covered in autopkgtest)
         self.parser.add_argument('--sriov-only', action='store_true',
                                  help='Only apply SR-IOV related configuration and exit')
->>>>>>> c4bf2be0
+        self.parser.add_argument('--only-ovs-cleanup', action='store_true',
+                                 help='Only clean up old OpenVSwitch interfaces and exit')
 
         self.func = self.command_apply
 
@@ -63,15 +58,13 @@
         config_manager = ConfigManager()
 
         # For certain use-cases, we might want to only apply specific configuration.
-<<<<<<< HEAD
-        # If we only need OpenVSwitch cleanup, do that and exit early.
-        if self.ovs_only:
-            NetplanApply.process_ovs_cleanup(config_manager, False, False, exit_on_error)
-=======
         # If we only need SR-IOV configuration, do that and exit early.
         if self.sriov_only:
             NetplanApply.process_sriov_config(config_manager, exit_on_error)
->>>>>>> c4bf2be0
+            return
+        # If we only need OpenVSwitch cleanup, do that and exit early.
+        elif self.ovs_only:
+            NetplanApply.process_ovs_cleanup(config_manager, False, False, exit_on_error)
             return
 
         # if we are inside a snap, then call dbus to run netplan apply instead
@@ -308,17 +301,19 @@
         return changes
 
     @staticmethod
-<<<<<<< HEAD
+    def process_sriov_config(config_manager, exit_on_error=True):  # pragma: nocover (covered in autopkgtest)
+        try:
+            apply_sriov_config(config_manager)
+        except (ConfigurationError, RuntimeError) as e:
+            logging.error(str(e))
+            if exit_on_error:
+                sys.exit(1)
+
+    @staticmethod
     def process_ovs_cleanup(config_manager, ovs_old, ovs_current, exit_on_error=True):  # pragma: nocover (autopkgtest)
         try:
             apply_ovs_cleanup(config_manager, ovs_old, ovs_current)
         except (OSError, RuntimeError) as e:
-=======
-    def process_sriov_config(config_manager, exit_on_error=True):  # pragma: nocover (covered in autopkgtest)
-        try:
-            apply_sriov_config(config_manager)
-        except (ConfigurationError, RuntimeError) as e:
->>>>>>> c4bf2be0
             logging.error(str(e))
             if exit_on_error:
                 sys.exit(1)